# Find dependencies
find_package (Eigen3 REQUIRED CONFIG)
find_package (TBB REQUIRED CONFIG)
set (THREADS_PREFER_PTHREAD_FLAG ON)
find_package (Threads REQUIRED)

add_library (WetHairCore
  "DER/Dependencies/DegreesOfFreedom.cpp"
  "DER/Dependencies/ElasticStrandUtils.cpp"
  "DER/Dependencies/Kappas.cpp"
  "DER/Dependencies/MaterialFrames.cpp"
  "DER/Dependencies/ReferenceFrames.cpp"
  "DER/Dependencies/Twists.cpp"
  "DER/Forces/BendingForce.cpp"
  "DER/Forces/StretchingForce.cpp"
  "DER/Forces/TwistingForce.cpp"
  "DER/StrandForce.cpp"
  "CTCD.cpp"
  "Capsule.cpp"
  "CohesionTableGen.cpp"
  "CompliantImplicitEuler.cpp"
  "CylindricalShallowFlow.cpp"
  "DragDampingForce.cpp"
  "FluidDragForce.cpp"
  "Force.cpp"
  "GeometricLevelGen.cpp"
  "HairFlow.cpp"
  "Icosphere.cpp"
  "LevelSetForce.cpp"
  "LinearBendingForce.cpp"
  "LinearSpringForce.cpp"
  "MathUtilities.cpp"
  "PolygonalCohesion.cpp"
  "SceneStepper.cpp"
  "SimpleGravityForce.cpp"
  "SpringForce.cpp"
  "StrandCompliantEuler.cpp"
  "StrandCompliantManager.cpp"
  "TimingUtilities.cpp"
  "TwoDScene.cpp"
  "WetHairCore.cpp"
  "fluidsim.cpp"
  "fluidsim2D.cpp"
  "fluidsim3D.cpp"
  "liangbarsky.cpp"
  "sorter.cpp"
  "viscosity3d.cpp"
  "volume_fractions.cpp")
add_library(libWetHair::WetHairCore ALIAS WetHairCore)

target_link_libraries(WetHairCore
  PUBLIC
  Eigen3::Eigen
  TBB::tbb
  PRIVATE
  Threads::Threads)

<<<<<<< HEAD
target_include_directories(WetHairCore PUBLIC
  $<BUILD_INTERFACE:${CMAKE_CURRENT_SOURCE_DIR}/..>
  $<INSTALL_INTERFACE:${CMAKE_INSTALL_INCLUDEDIR}>)
=======
  target_link_libraries(WetHairCore
    PUBLIC
    Eigen3::Eigen
    TBB::tbb
    Threads::Threads)
>>>>>>> b14a49a3

install(TARGETS WetHairCore
  EXPORT WetHairCore)

install(EXPORT WetHairCore
  DESTINATION "${CMAKE_INSTALL_LIBDIR}/cmake/libWetHair"
  NAMESPACE libWetHair::
  FILE libWetHair_WetHairCore.cmake
  COMPONENT WetHairCore)

install(FILES libWetHairConfig.cmake
  DESTINATION "${CMAKE_INSTALL_LIBDIR}/cmake/libWetHair")

# Install headers
install(DIRECTORY .
  DESTINATION include/libWetHair
  FILES_MATCHING
  PATTERN *.h)
<|MERGE_RESOLUTION|>--- conflicted
+++ resolved
@@ -48,24 +48,16 @@
   "volume_fractions.cpp")
 add_library(libWetHair::WetHairCore ALIAS WetHairCore)
 
+
+target_include_directories(WetHairCore PUBLIC
+  $<BUILD_INTERFACE:${CMAKE_CURRENT_SOURCE_DIR}/..>
+  $<INSTALL_INTERFACE:${CMAKE_INSTALL_INCLUDEDIR}>)
+
 target_link_libraries(WetHairCore
   PUBLIC
   Eigen3::Eigen
   TBB::tbb
-  PRIVATE
   Threads::Threads)
-
-<<<<<<< HEAD
-target_include_directories(WetHairCore PUBLIC
-  $<BUILD_INTERFACE:${CMAKE_CURRENT_SOURCE_DIR}/..>
-  $<INSTALL_INTERFACE:${CMAKE_INSTALL_INCLUDEDIR}>)
-=======
-  target_link_libraries(WetHairCore
-    PUBLIC
-    Eigen3::Eigen
-    TBB::tbb
-    Threads::Threads)
->>>>>>> b14a49a3
 
 install(TARGETS WetHairCore
   EXPORT WetHairCore)
